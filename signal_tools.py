# Copyright (c) 2016, Marijn Stam
# All rights reserved.

# Redistribution and use in source and binary forms, with or without
# modification, are permitted provided that the following conditions are met:

# * Redistributions of source code must retain the above copyright notice, this
#   list of conditions and the following disclaimer.

# * Redistributions in binary form must reproduce the above copyright notice,
#   this list of conditions and the following disclaimer in the documentation
#   and/or other materials provided with the distribution.

# * Neither the name of ecg_simulation nor the names of its
#   contributors may be used to endorse or promote products derived from
#   this software without specific prior written permission.

# THIS SOFTWARE IS PROVIDED BY THE COPYRIGHT HOLDERS AND CONTRIBUTORS "AS IS"
# AND ANY EXPRESS OR IMPLIED WARRANTIES, INCLUDING, BUT NOT LIMITED TO, THE
# IMPLIED WARRANTIES OF MERCHANTABILITY AND FITNESS FOR A PARTICULAR PURPOSE ARE
# DISCLAIMED. IN NO EVENT SHALL THE COPYRIGHT HOLDER OR CONTRIBUTORS BE LIABLE
# FOR ANY DIRECT, INDIRECT, INCIDENTAL, SPECIAL, EXEMPLARY, OR CONSEQUENTIAL
# DAMAGES (INCLUDING, BUT NOT LIMITED TO, PROCUREMENT OF SUBSTITUTE GOODS OR
# SERVICES; LOSS OF USE, DATA, OR PROFITS; OR BUSINESS INTERRUPTION) HOWEVER
# CAUSED AND ON ANY THEORY OF LIABILITY, WHETHER IN CONTRACT, STRICT LIABILITY,
# OR TORT (INCLUDING NEGLIGENCE OR OTHERWISE) ARISING IN ANY WAY OUT OF THE USE
# OF THIS SOFTWARE, EVEN IF ADVISED OF THE POSSIBILITY OF SUCH DAMAGE.

import matplotlib.pyplot as plt
import numpy as np
import scipy.fft as fourier
import scipy.signal as signal
from itertools import islice
from termcolor import colored
import filters
import time

#Fourier Transforms

class AttrDict(dict):
    def __init__(self, *args, **kwargs):
        super(AttrDict, self).__init__(*args, **kwargs)
        self.__dict__ = self

class SignalTools:
    
    """
    The SignalTools functions as an interface to several utility functions like 
    fft or sine generation. The reason this is defined in a class is to ensure
    several wave-related variables to be identical over all the functions.

    Parameters
    ----------
    sample_rate : `int`, `float` 
        Sampling rate to use with the functions.\n
    capture_length : `int`
        Time or duration of signal.\n

    Notes
    -----
    Functions you call on this class will inherit the sampling rate and capture length which you
    have passed to the constructor when instantiating this class.

    """
    def __init__(self, sample_rate, capture_length):

        self.sample_rate = sample_rate
        self.capture_length = capture_length
        self.num_samples = capture_length * sample_rate


    def fft_plot(self, data):
        """
        Plot the fast-fourier transform of a passed array, use this to analyze
        the frequency-domain of your signals.

        Parameters
        ----------
        data : `array-like`
            Signal array to be analyzed.\n

        Returns
        ---------- 
        result : `AttrDict`\n
            result.x : Linear space of x-axis for the FFT to be plotted on \n
            result.y : Modulus of each frequency bin in the FFT, use this as y-axis \n
            result.freq : Frequency resolution of the FFT \n

        """

        data_fft = fourier.fft(data)

        N = data_fft.size

        sample_spacing = self.capture_length / N
        #Only interested in positive range of the FFT
        frequency_resolution = self.sample_rate / N
        xf = np.linspace(0, frequency_resolution*(N//2), int(N/2))
        modulus = 2.0/N * np.abs(data_fft[:N//2])
        modulus[0] = 0.0 #DC gain = 0

        #Set the x linear axis space to the amount of frequency bins in the FFT
        #Frequency bins are determined by the frequency resolution, or sampling_rate/N

        #TODO Normalize the FFT results


        max_idx = np.argmax(modulus)
        peak = max_idx * frequency_resolution
        

        plt.figure('Fast Fourier transform')
        plt.grid(True, which="both")
        plt.semilogy(xf, modulus)
        plt.xlim(0,self.sample_rate/2)
        plt.title("FFT")
        
        plt.xlabel('Frequentie (Hz)')
        plt.ylabel('Amplitude')
        plt.scatter(x=peak, y=np.max(modulus), color='green', label='Piek bij: %0.5sHz' %peak)
        plt.legend()
        plt.show(block=True)

        result = AttrDict(x=xf, y=modulus, freq=frequency_resolution)
        return result

        #TODO Make FFT function return the result rather than plotting in function
        #TODO Include the FFT peaks in the result
        



    def sine_generator(self, sinefreq, amplitude_modifier=1):
        """
        Returns a sine-wave at the passed frequency.

        Parameters
        ----------
        sinefreq : `int`, `float`
            Frequency of the generated sine-wave \n
        amplite_modifier: `float`
            Adjusts the amplitude of the sine wave to be larger (>1) or smaller (<1). Defaults to 1 \n

        Returns
        ----------
        y_sine : `array_like`
            Generated sine-wave\n

        Notes
        ----------
        The length of the generated array is based on the sampling rate and the capture length.
        Both these variables are pre-defined in the instantiation of this class to prevent
        missmatching arrays.
        """
        samples = np.linspace(0.0, self.capture_length, self.num_samples, endpoint=False)
        y_sine = np.sin(2 * np.pi * sinefreq * samples)
        return y_sine * amplitude_modifier



    def downsample(self, data, chunk_size, anti_alias=True):
        """
        Returns an array downsampled by a variable factor. The average over a chunk, which size is defined by chunk_size\n
        is calculated and placed into the downsampled array.

        Parameters
        ----------
        data : `array_like`
            1D array to be downsampled\n
        chunk_size: `int` 
            chunks in which the array will be divided, can also be interpreted as downsample factor\n
            For example, input array of size 100 with a chunk size of 20 will data in an array of size 5 \n
        anti_alias: `bool`
            Defaults to True. Applies a low-pass filter to the signal before downsampling to prevent aliasing.
            Skips this step when False. 

        Returns
        ----------
        downsampled : `array_like`
            The downsampled array.

        Notes
        ----------
        Minimal and maximum values are trimmed off the original data based on the chunk size.\n
        The input array is sorted and the array is trimmed so that the first and last quarter are trimmed off.
        """
        downsampled_rate = self.sample_rate / chunk_size
        nyquist = downsampled_rate/2
        filterInterface = filters.Filters(self.sample_rate, self.capture_length)
        slice_int = chunk_size//3
        min_maxed = np.zeros(slice_int)
        if(anti_alias):
            antialias = filterInterface.lowpass(data, nyquist-0.01, order=8, ftype="IIR", plot=False)
            it = iter(antialias.data)
        else:
            it = iter(data)
        sliced_data = list(iter(lambda: tuple(islice(it, chunk_size)), ()))
        downsampled = np.zeros(len(sliced_data))


        for idx, value in enumerate(sliced_data):
            to_sort = list(value)
            to_sort.sort()
            min_maxed = to_sort[slice_int:chunk_size-slice_int]
            downsampled[idx] = np.average(min_maxed)

        print('Size of original data buffer: \n', len(data))
        print('Size of downsampled data buffer: \n', len(downsampled))

        return downsampled

    def decimate(self, data, factor, anti_alias=True):
            """
            Returns an array which is decimated by a factor. Decimation simply means that out of every M samples, 1 is kept and the rest is discarded,
            M is the factor.

            Parameters
            ----------
            data : `array_like`
                1D array to be decimated\n
            factor: `int` 
                Factor by which the array is decimated.\n
            anti_alias: `bool`
                Defaults to True. Applies a low-pass filter to the signal before decimation to prevent aliasing.
                Skips this step when False. 

            Returns
            ----------
            downsampled : `array_like`
                The decimated array.

            """
            downsampled_rate = self.sample_rate / factor
            nyquist = downsampled_rate/2
            filterInterface = filters.Filters(self.sample_rate, self.capture_length)

            if(anti_alias):
                antialias = filterInterface.lowpass(data, nyquist-0.01, order=8, ftype="IIR", plot=False)
                it = iter(antialias.data)
            else:
                it = iter(data)
            sliced_data = list(iter(lambda: tuple(islice(it, factor)), ()))
            downsampled = np.zeros(len(sliced_data))


            for idx, value in enumerate(sliced_data):
                to_decimate = list(value)
                downsampled[idx] = to_decimate[0]

            print('Size of original data buffer: \n', len(data))
            print('Size of decimated data buffer: \n', len(downsampled))

            return downsampled
        



    def original_count(self, data):
        """
        Original counting method
        This function implements the original counting method to count respiratory cycles as described in:
         https://link.springer.com/article/10.1007/s10439-007-9428-1
        
        Note that this method will apply a bandpass filter on the signal in range 0.1Hz - 0.5Hz. 
        
        Parameters
        ----------
        data : `array_like`\n       
            The signal from which the frequency is to be extracted.
        Returns
        ----------
        result : `float`\n
            The found frequency in the signal.
        """
        filterInterface = filters.Filters(self.sample_rate, self.capture_length)
        result = filterInterface.bandpass(data, lowcut=0.6, highcut=4, order=10, ftype="IIR", plot=True)

        result.data = result.data[250:len(result.data)]
        maxima = signal.find_peaks(result.data)
        minima = signal.find_peaks(-result.data)

        ordinates = np.zeros(len(maxima[0]))
        true_maxima = true_minima = resp_cycles = np.zeros(0)

        ordinates = np.zeros(len(maxima[0]))
        for idx, i in enumerate(maxima[0]):
            ordinates[idx] = result.data[i]

        quartile = np.quantile(ordinates, .75)
        Q = 0.2 * quartile


        plt.figure("Frequentie extractie")
        plt.title("Originele count-methode")
        plt.plot(result.data, label='Gefiltered signaal')
        plt.axhline(y=Q, color='green', linestyle='--', label='Threshold')

        for i in maxima:
            for j in i:
                if result.data[j] > Q:
                    true_maxima = np.append(true_maxima, j)
                    plt.plot(j, result.data[j], "ro")


        for k in minima:
            for l in k:
                if result.data[l] < 0:
                    true_minima = np.append(true_minima, l)
                    plt.plot(l, result.data[l], "ro", color="green")

        total_distance = 0
        for idx, i in enumerate(true_maxima):
            if(idx < len(true_maxima)-1):
                count = ((true_maxima[idx] < true_minima) & (true_minima < true_maxima[idx+1])).sum()
                if(count == 1):
                    resp_cycles = np.append(resp_cycles, true_maxima[idx])
                    total_distance = total_distance + (true_maxima[idx+1] - true_maxima[idx])
            else:
                break

        plt.grid()
        plt.legend()
        plt.show()
        mean = total_distance / len(resp_cycles)

        frequency = 1 / (mean / self.sample_rate)
        return frequency

    def advanced_count(self, data):

        plt.figure()
        filterInterface = filters.Filters(self.sample_rate, self.capture_length)
<<<<<<< HEAD
        result = filterInterface.bandpass(data, lowcut=0.6, highcut=4, order=10, ftype="IIR", plot=False)
=======
        result = filterInterface.bandpass(data, lowcut=0.1, highcut=0.5, order=5, ftype="IIR", plot=False)
>>>>>>> 2221457c

        
        extrema = []
        y_dif = []

        maxima = signal.find_peaks(result.data)
        minima = signal.find_peaks(-result.data)    

        maxima_list = list(maxima[0])
        minima_list = list(minima[0])
        
        extrema = maxima_list + minima_list
        extrema.sort()
        # print(extrema,"initial list of extrema")

        def calculate_diff(extrema):
            y_dif.clear()
            for idx, i in enumerate(extrema):
                if(idx < len(extrema)-1):
                    y_dif.append((i, np.abs(result.data[i] - result.data[extrema[idx+1]])))

            return y_dif



        def threshold_check(data, threshold):
            
            y = [i[1] for i in data]
            min_distance = min(y)
            min_index = y.index(min_distance)

            if min_distance < threshold:
                if min_index == (len(data)-1):
                    extrema.remove(data[min_index][0])
                    extrema.pop()
                    
                else:
                    extrema.remove(data[min_index][0])
                    extrema.remove(data[min_index+1][0])
            
                new_y = calculate_diff(extrema)
                threshold_check(new_y, threshold)
            
            return [i[0] for i in data]

                


        

        initial_vdiff = calculate_diff(extrema)

        y = [i[1] for i in initial_vdiff]
        quartile = np.quantile(y, .75)
<<<<<<< HEAD
        Q = 0.6 * quartile
=======
        Q = 0.3 * quartile
        # print("Threshold = %8.3f" % (Q))
>>>>>>> 2221457c


        plt.axhline(y=Q, color='green', linestyle='--', label='Threshold')    

        true_extrema = threshold_check(initial_vdiff, Q)
        plt.plot(result.data)
        for i in true_extrema:
            plt.plot(i, result.data[i], "ro")
        
        resp_cycles = []
        total_distance = 0
        for idx, i in enumerate(true_extrema):
            if idx < len(true_extrema) - 1:
                total_distance = total_distance + (true_extrema[idx+1] - i)
        # print(true_extrema, "Thresholded extrema")

        
        if(len(true_extrema) % 2) != 0:
            resp_cycles = len(true_extrema) - 1
        else:
            resp_cycles = len(true_extrema)

        mean = total_distance / resp_cycles
        frequency = 1 / (2 * (mean) / self.sample_rate)

        return frequency








<|MERGE_RESOLUTION|>--- conflicted
+++ resolved
@@ -1,431 +1,423 @@
-# Copyright (c) 2016, Marijn Stam
-# All rights reserved.
-
-# Redistribution and use in source and binary forms, with or without
-# modification, are permitted provided that the following conditions are met:
-
-# * Redistributions of source code must retain the above copyright notice, this
-#   list of conditions and the following disclaimer.
-
-# * Redistributions in binary form must reproduce the above copyright notice,
-#   this list of conditions and the following disclaimer in the documentation
-#   and/or other materials provided with the distribution.
-
-# * Neither the name of ecg_simulation nor the names of its
-#   contributors may be used to endorse or promote products derived from
-#   this software without specific prior written permission.
-
-# THIS SOFTWARE IS PROVIDED BY THE COPYRIGHT HOLDERS AND CONTRIBUTORS "AS IS"
-# AND ANY EXPRESS OR IMPLIED WARRANTIES, INCLUDING, BUT NOT LIMITED TO, THE
-# IMPLIED WARRANTIES OF MERCHANTABILITY AND FITNESS FOR A PARTICULAR PURPOSE ARE
-# DISCLAIMED. IN NO EVENT SHALL THE COPYRIGHT HOLDER OR CONTRIBUTORS BE LIABLE
-# FOR ANY DIRECT, INDIRECT, INCIDENTAL, SPECIAL, EXEMPLARY, OR CONSEQUENTIAL
-# DAMAGES (INCLUDING, BUT NOT LIMITED TO, PROCUREMENT OF SUBSTITUTE GOODS OR
-# SERVICES; LOSS OF USE, DATA, OR PROFITS; OR BUSINESS INTERRUPTION) HOWEVER
-# CAUSED AND ON ANY THEORY OF LIABILITY, WHETHER IN CONTRACT, STRICT LIABILITY,
-# OR TORT (INCLUDING NEGLIGENCE OR OTHERWISE) ARISING IN ANY WAY OUT OF THE USE
-# OF THIS SOFTWARE, EVEN IF ADVISED OF THE POSSIBILITY OF SUCH DAMAGE.
-
-import matplotlib.pyplot as plt
-import numpy as np
-import scipy.fft as fourier
-import scipy.signal as signal
-from itertools import islice
-from termcolor import colored
-import filters
-import time
-
-#Fourier Transforms
-
-class AttrDict(dict):
-    def __init__(self, *args, **kwargs):
-        super(AttrDict, self).__init__(*args, **kwargs)
-        self.__dict__ = self
-
-class SignalTools:
-    
-    """
-    The SignalTools functions as an interface to several utility functions like 
-    fft or sine generation. The reason this is defined in a class is to ensure
-    several wave-related variables to be identical over all the functions.
-
-    Parameters
-    ----------
-    sample_rate : `int`, `float` 
-        Sampling rate to use with the functions.\n
-    capture_length : `int`
-        Time or duration of signal.\n
-
-    Notes
-    -----
-    Functions you call on this class will inherit the sampling rate and capture length which you
-    have passed to the constructor when instantiating this class.
-
-    """
-    def __init__(self, sample_rate, capture_length):
-
-        self.sample_rate = sample_rate
-        self.capture_length = capture_length
-        self.num_samples = capture_length * sample_rate
-
-
-    def fft_plot(self, data):
-        """
-        Plot the fast-fourier transform of a passed array, use this to analyze
-        the frequency-domain of your signals.
-
-        Parameters
-        ----------
-        data : `array-like`
-            Signal array to be analyzed.\n
-
-        Returns
-        ---------- 
-        result : `AttrDict`\n
-            result.x : Linear space of x-axis for the FFT to be plotted on \n
-            result.y : Modulus of each frequency bin in the FFT, use this as y-axis \n
-            result.freq : Frequency resolution of the FFT \n
-
-        """
-
-        data_fft = fourier.fft(data)
-
-        N = data_fft.size
-
-        sample_spacing = self.capture_length / N
-        #Only interested in positive range of the FFT
-        frequency_resolution = self.sample_rate / N
-        xf = np.linspace(0, frequency_resolution*(N//2), int(N/2))
-        modulus = 2.0/N * np.abs(data_fft[:N//2])
-        modulus[0] = 0.0 #DC gain = 0
-
-        #Set the x linear axis space to the amount of frequency bins in the FFT
-        #Frequency bins are determined by the frequency resolution, or sampling_rate/N
-
-        #TODO Normalize the FFT results
-
-
-        max_idx = np.argmax(modulus)
-        peak = max_idx * frequency_resolution
-        
-
-        plt.figure('Fast Fourier transform')
-        plt.grid(True, which="both")
-        plt.semilogy(xf, modulus)
-        plt.xlim(0,self.sample_rate/2)
-        plt.title("FFT")
-        
-        plt.xlabel('Frequentie (Hz)')
-        plt.ylabel('Amplitude')
-        plt.scatter(x=peak, y=np.max(modulus), color='green', label='Piek bij: %0.5sHz' %peak)
-        plt.legend()
-        plt.show(block=True)
-
-        result = AttrDict(x=xf, y=modulus, freq=frequency_resolution)
-        return result
-
-        #TODO Make FFT function return the result rather than plotting in function
-        #TODO Include the FFT peaks in the result
-        
-
-
-
-    def sine_generator(self, sinefreq, amplitude_modifier=1):
-        """
-        Returns a sine-wave at the passed frequency.
-
-        Parameters
-        ----------
-        sinefreq : `int`, `float`
-            Frequency of the generated sine-wave \n
-        amplite_modifier: `float`
-            Adjusts the amplitude of the sine wave to be larger (>1) or smaller (<1). Defaults to 1 \n
-
-        Returns
-        ----------
-        y_sine : `array_like`
-            Generated sine-wave\n
-
-        Notes
-        ----------
-        The length of the generated array is based on the sampling rate and the capture length.
-        Both these variables are pre-defined in the instantiation of this class to prevent
-        missmatching arrays.
-        """
-        samples = np.linspace(0.0, self.capture_length, self.num_samples, endpoint=False)
-        y_sine = np.sin(2 * np.pi * sinefreq * samples)
-        return y_sine * amplitude_modifier
-
-
-
-    def downsample(self, data, chunk_size, anti_alias=True):
-        """
-        Returns an array downsampled by a variable factor. The average over a chunk, which size is defined by chunk_size\n
-        is calculated and placed into the downsampled array.
-
-        Parameters
-        ----------
-        data : `array_like`
-            1D array to be downsampled\n
-        chunk_size: `int` 
-            chunks in which the array will be divided, can also be interpreted as downsample factor\n
-            For example, input array of size 100 with a chunk size of 20 will data in an array of size 5 \n
-        anti_alias: `bool`
-            Defaults to True. Applies a low-pass filter to the signal before downsampling to prevent aliasing.
-            Skips this step when False. 
-
-        Returns
-        ----------
-        downsampled : `array_like`
-            The downsampled array.
-
-        Notes
-        ----------
-        Minimal and maximum values are trimmed off the original data based on the chunk size.\n
-        The input array is sorted and the array is trimmed so that the first and last quarter are trimmed off.
-        """
-        downsampled_rate = self.sample_rate / chunk_size
-        nyquist = downsampled_rate/2
-        filterInterface = filters.Filters(self.sample_rate, self.capture_length)
-        slice_int = chunk_size//3
-        min_maxed = np.zeros(slice_int)
-        if(anti_alias):
-            antialias = filterInterface.lowpass(data, nyquist-0.01, order=8, ftype="IIR", plot=False)
-            it = iter(antialias.data)
-        else:
-            it = iter(data)
-        sliced_data = list(iter(lambda: tuple(islice(it, chunk_size)), ()))
-        downsampled = np.zeros(len(sliced_data))
-
-
-        for idx, value in enumerate(sliced_data):
-            to_sort = list(value)
-            to_sort.sort()
-            min_maxed = to_sort[slice_int:chunk_size-slice_int]
-            downsampled[idx] = np.average(min_maxed)
-
-        print('Size of original data buffer: \n', len(data))
-        print('Size of downsampled data buffer: \n', len(downsampled))
-
-        return downsampled
-
-    def decimate(self, data, factor, anti_alias=True):
-            """
-            Returns an array which is decimated by a factor. Decimation simply means that out of every M samples, 1 is kept and the rest is discarded,
-            M is the factor.
-
-            Parameters
-            ----------
-            data : `array_like`
-                1D array to be decimated\n
-            factor: `int` 
-                Factor by which the array is decimated.\n
-            anti_alias: `bool`
-                Defaults to True. Applies a low-pass filter to the signal before decimation to prevent aliasing.
-                Skips this step when False. 
-
-            Returns
-            ----------
-            downsampled : `array_like`
-                The decimated array.
-
-            """
-            downsampled_rate = self.sample_rate / factor
-            nyquist = downsampled_rate/2
-            filterInterface = filters.Filters(self.sample_rate, self.capture_length)
-
-            if(anti_alias):
-                antialias = filterInterface.lowpass(data, nyquist-0.01, order=8, ftype="IIR", plot=False)
-                it = iter(antialias.data)
-            else:
-                it = iter(data)
-            sliced_data = list(iter(lambda: tuple(islice(it, factor)), ()))
-            downsampled = np.zeros(len(sliced_data))
-
-
-            for idx, value in enumerate(sliced_data):
-                to_decimate = list(value)
-                downsampled[idx] = to_decimate[0]
-
-            print('Size of original data buffer: \n', len(data))
-            print('Size of decimated data buffer: \n', len(downsampled))
-
-            return downsampled
-        
-
-
-
-    def original_count(self, data):
-        """
-        Original counting method
-        This function implements the original counting method to count respiratory cycles as described in:
-         https://link.springer.com/article/10.1007/s10439-007-9428-1
-        
-        Note that this method will apply a bandpass filter on the signal in range 0.1Hz - 0.5Hz. 
-        
-        Parameters
-        ----------
-        data : `array_like`\n       
-            The signal from which the frequency is to be extracted.
-        Returns
-        ----------
-        result : `float`\n
-            The found frequency in the signal.
-        """
-        filterInterface = filters.Filters(self.sample_rate, self.capture_length)
-        result = filterInterface.bandpass(data, lowcut=0.6, highcut=4, order=10, ftype="IIR", plot=True)
-
-        result.data = result.data[250:len(result.data)]
-        maxima = signal.find_peaks(result.data)
-        minima = signal.find_peaks(-result.data)
-
-        ordinates = np.zeros(len(maxima[0]))
-        true_maxima = true_minima = resp_cycles = np.zeros(0)
-
-        ordinates = np.zeros(len(maxima[0]))
-        for idx, i in enumerate(maxima[0]):
-            ordinates[idx] = result.data[i]
-
-        quartile = np.quantile(ordinates, .75)
-        Q = 0.2 * quartile
-
-
-        plt.figure("Frequentie extractie")
-        plt.title("Originele count-methode")
-        plt.plot(result.data, label='Gefiltered signaal')
-        plt.axhline(y=Q, color='green', linestyle='--', label='Threshold')
-
-        for i in maxima:
-            for j in i:
-                if result.data[j] > Q:
-                    true_maxima = np.append(true_maxima, j)
-                    plt.plot(j, result.data[j], "ro")
-
-
-        for k in minima:
-            for l in k:
-                if result.data[l] < 0:
-                    true_minima = np.append(true_minima, l)
-                    plt.plot(l, result.data[l], "ro", color="green")
-
-        total_distance = 0
-        for idx, i in enumerate(true_maxima):
-            if(idx < len(true_maxima)-1):
-                count = ((true_maxima[idx] < true_minima) & (true_minima < true_maxima[idx+1])).sum()
-                if(count == 1):
-                    resp_cycles = np.append(resp_cycles, true_maxima[idx])
-                    total_distance = total_distance + (true_maxima[idx+1] - true_maxima[idx])
-            else:
-                break
-
-        plt.grid()
-        plt.legend()
-        plt.show()
-        mean = total_distance / len(resp_cycles)
-
-        frequency = 1 / (mean / self.sample_rate)
-        return frequency
-
-    def advanced_count(self, data):
-
-        plt.figure()
-        filterInterface = filters.Filters(self.sample_rate, self.capture_length)
-<<<<<<< HEAD
-        result = filterInterface.bandpass(data, lowcut=0.6, highcut=4, order=10, ftype="IIR", plot=False)
-=======
-        result = filterInterface.bandpass(data, lowcut=0.1, highcut=0.5, order=5, ftype="IIR", plot=False)
->>>>>>> 2221457c
-
-        
-        extrema = []
-        y_dif = []
-
-        maxima = signal.find_peaks(result.data)
-        minima = signal.find_peaks(-result.data)    
-
-        maxima_list = list(maxima[0])
-        minima_list = list(minima[0])
-        
-        extrema = maxima_list + minima_list
-        extrema.sort()
-        # print(extrema,"initial list of extrema")
-
-        def calculate_diff(extrema):
-            y_dif.clear()
-            for idx, i in enumerate(extrema):
-                if(idx < len(extrema)-1):
-                    y_dif.append((i, np.abs(result.data[i] - result.data[extrema[idx+1]])))
-
-            return y_dif
-
-
-
-        def threshold_check(data, threshold):
-            
-            y = [i[1] for i in data]
-            min_distance = min(y)
-            min_index = y.index(min_distance)
-
-            if min_distance < threshold:
-                if min_index == (len(data)-1):
-                    extrema.remove(data[min_index][0])
-                    extrema.pop()
-                    
-                else:
-                    extrema.remove(data[min_index][0])
-                    extrema.remove(data[min_index+1][0])
-            
-                new_y = calculate_diff(extrema)
-                threshold_check(new_y, threshold)
-            
-            return [i[0] for i in data]
-
-                
-
-
-        
-
-        initial_vdiff = calculate_diff(extrema)
-
-        y = [i[1] for i in initial_vdiff]
-        quartile = np.quantile(y, .75)
-<<<<<<< HEAD
-        Q = 0.6 * quartile
-=======
-        Q = 0.3 * quartile
-        # print("Threshold = %8.3f" % (Q))
->>>>>>> 2221457c
-
-
-        plt.axhline(y=Q, color='green', linestyle='--', label='Threshold')    
-
-        true_extrema = threshold_check(initial_vdiff, Q)
-        plt.plot(result.data)
-        for i in true_extrema:
-            plt.plot(i, result.data[i], "ro")
-        
-        resp_cycles = []
-        total_distance = 0
-        for idx, i in enumerate(true_extrema):
-            if idx < len(true_extrema) - 1:
-                total_distance = total_distance + (true_extrema[idx+1] - i)
-        # print(true_extrema, "Thresholded extrema")
-
-        
-        if(len(true_extrema) % 2) != 0:
-            resp_cycles = len(true_extrema) - 1
-        else:
-            resp_cycles = len(true_extrema)
-
-        mean = total_distance / resp_cycles
-        frequency = 1 / (2 * (mean) / self.sample_rate)
-
-        return frequency
-
-
-
-
-
-
-
-
+# Copyright (c) 2016, Marijn Stam
+# All rights reserved.
+
+# Redistribution and use in source and binary forms, with or without
+# modification, are permitted provided that the following conditions are met:
+
+# * Redistributions of source code must retain the above copyright notice, this
+#   list of conditions and the following disclaimer.
+
+# * Redistributions in binary form must reproduce the above copyright notice,
+#   this list of conditions and the following disclaimer in the documentation
+#   and/or other materials provided with the distribution.
+
+# * Neither the name of ecg_simulation nor the names of its
+#   contributors may be used to endorse or promote products derived from
+#   this software without specific prior written permission.
+
+# THIS SOFTWARE IS PROVIDED BY THE COPYRIGHT HOLDERS AND CONTRIBUTORS "AS IS"
+# AND ANY EXPRESS OR IMPLIED WARRANTIES, INCLUDING, BUT NOT LIMITED TO, THE
+# IMPLIED WARRANTIES OF MERCHANTABILITY AND FITNESS FOR A PARTICULAR PURPOSE ARE
+# DISCLAIMED. IN NO EVENT SHALL THE COPYRIGHT HOLDER OR CONTRIBUTORS BE LIABLE
+# FOR ANY DIRECT, INDIRECT, INCIDENTAL, SPECIAL, EXEMPLARY, OR CONSEQUENTIAL
+# DAMAGES (INCLUDING, BUT NOT LIMITED TO, PROCUREMENT OF SUBSTITUTE GOODS OR
+# SERVICES; LOSS OF USE, DATA, OR PROFITS; OR BUSINESS INTERRUPTION) HOWEVER
+# CAUSED AND ON ANY THEORY OF LIABILITY, WHETHER IN CONTRACT, STRICT LIABILITY,
+# OR TORT (INCLUDING NEGLIGENCE OR OTHERWISE) ARISING IN ANY WAY OUT OF THE USE
+# OF THIS SOFTWARE, EVEN IF ADVISED OF THE POSSIBILITY OF SUCH DAMAGE.
+
+import matplotlib.pyplot as plt
+import numpy as np
+import scipy.fft as fourier
+import scipy.signal as signal
+from itertools import islice
+from termcolor import colored
+import filters
+import time
+
+#Fourier Transforms
+
+class AttrDict(dict):
+    def __init__(self, *args, **kwargs):
+        super(AttrDict, self).__init__(*args, **kwargs)
+        self.__dict__ = self
+
+class SignalTools:
+    
+    """
+    The SignalTools functions as an interface to several utility functions like 
+    fft or sine generation. The reason this is defined in a class is to ensure
+    several wave-related variables to be identical over all the functions.
+
+    Parameters
+    ----------
+    sample_rate : `int`, `float` 
+        Sampling rate to use with the functions.\n
+    capture_length : `int`
+        Time or duration of signal.\n
+
+    Notes
+    -----
+    Functions you call on this class will inherit the sampling rate and capture length which you
+    have passed to the constructor when instantiating this class.
+
+    """
+    def __init__(self, sample_rate, capture_length):
+
+        self.sample_rate = sample_rate
+        self.capture_length = capture_length
+        self.num_samples = capture_length * sample_rate
+
+
+    def fft_plot(self, data):
+        """
+        Plot the fast-fourier transform of a passed array, use this to analyze
+        the frequency-domain of your signals.
+
+        Parameters
+        ----------
+        data : `array-like`
+            Signal array to be analyzed.\n
+
+        Returns
+        ---------- 
+        result : `AttrDict`\n
+            result.x : Linear space of x-axis for the FFT to be plotted on \n
+            result.y : Modulus of each frequency bin in the FFT, use this as y-axis \n
+            result.freq : Frequency resolution of the FFT \n
+
+        """
+
+        data_fft = fourier.fft(data)
+
+        N = data_fft.size
+
+        sample_spacing = self.capture_length / N
+        #Only interested in positive range of the FFT
+        frequency_resolution = self.sample_rate / N
+        xf = np.linspace(0, frequency_resolution*(N//2), int(N/2))
+        modulus = 2.0/N * np.abs(data_fft[:N//2])
+        modulus[0] = 0.0 #DC gain = 0
+
+        #Set the x linear axis space to the amount of frequency bins in the FFT
+        #Frequency bins are determined by the frequency resolution, or sampling_rate/N
+
+        #TODO Normalize the FFT results
+
+
+        max_idx = np.argmax(modulus)
+        peak = max_idx * frequency_resolution
+        
+
+        plt.figure('Fast Fourier transform')
+        plt.grid(True, which="both")
+        plt.semilogy(xf, modulus)
+        plt.xlim(0,self.sample_rate/2)
+        plt.title("FFT")
+        
+        plt.xlabel('Frequentie (Hz)')
+        plt.ylabel('Amplitude')
+        plt.scatter(x=peak, y=np.max(modulus), color='green', label='Piek bij: %0.5sHz' %peak)
+        plt.legend()
+        plt.show(block=True)
+
+        result = AttrDict(x=xf, y=modulus, freq=frequency_resolution)
+        return result
+
+        #TODO Make FFT function return the result rather than plotting in function
+        #TODO Include the FFT peaks in the result
+        
+
+
+
+    def sine_generator(self, sinefreq, amplitude_modifier=1):
+        """
+        Returns a sine-wave at the passed frequency.
+
+        Parameters
+        ----------
+        sinefreq : `int`, `float`
+            Frequency of the generated sine-wave \n
+        amplite_modifier: `float`
+            Adjusts the amplitude of the sine wave to be larger (>1) or smaller (<1). Defaults to 1 \n
+
+        Returns
+        ----------
+        y_sine : `array_like`
+            Generated sine-wave\n
+
+        Notes
+        ----------
+        The length of the generated array is based on the sampling rate and the capture length.
+        Both these variables are pre-defined in the instantiation of this class to prevent
+        missmatching arrays.
+        """
+        samples = np.linspace(0.0, self.capture_length, self.num_samples, endpoint=False)
+        y_sine = np.sin(2 * np.pi * sinefreq * samples)
+        return y_sine * amplitude_modifier
+
+
+
+    def downsample(self, data, chunk_size, anti_alias=True):
+        """
+        Returns an array downsampled by a variable factor. The average over a chunk, which size is defined by chunk_size\n
+        is calculated and placed into the downsampled array.
+
+        Parameters
+        ----------
+        data : `array_like`
+            1D array to be downsampled\n
+        chunk_size: `int` 
+            chunks in which the array will be divided, can also be interpreted as downsample factor\n
+            For example, input array of size 100 with a chunk size of 20 will data in an array of size 5 \n
+        anti_alias: `bool`
+            Defaults to True. Applies a low-pass filter to the signal before downsampling to prevent aliasing.
+            Skips this step when False. 
+
+        Returns
+        ----------
+        downsampled : `array_like`
+            The downsampled array.
+
+        Notes
+        ----------
+        Minimal and maximum values are trimmed off the original data based on the chunk size.\n
+        The input array is sorted and the array is trimmed so that the first and last quarter are trimmed off.
+        """
+        downsampled_rate = self.sample_rate / chunk_size
+        nyquist = downsampled_rate/2
+        filterInterface = filters.Filters(self.sample_rate, self.capture_length)
+        slice_int = chunk_size//3
+        min_maxed = np.zeros(slice_int)
+        if(anti_alias):
+            antialias = filterInterface.lowpass(data, nyquist-0.01, order=8, ftype="IIR", plot=False)
+            it = iter(antialias.data)
+        else:
+            it = iter(data)
+        sliced_data = list(iter(lambda: tuple(islice(it, chunk_size)), ()))
+        downsampled = np.zeros(len(sliced_data))
+
+
+        for idx, value in enumerate(sliced_data):
+            to_sort = list(value)
+            to_sort.sort()
+            min_maxed = to_sort[slice_int:chunk_size-slice_int]
+            downsampled[idx] = np.average(min_maxed)
+
+        print('Size of original data buffer: \n', len(data))
+        print('Size of downsampled data buffer: \n', len(downsampled))
+
+        return downsampled
+
+    def decimate(self, data, factor, anti_alias=True):
+            """
+            Returns an array which is decimated by a factor. Decimation simply means that out of every M samples, 1 is kept and the rest is discarded,
+            M is the factor.
+
+            Parameters
+            ----------
+            data : `array_like`
+                1D array to be decimated\n
+            factor: `int` 
+                Factor by which the array is decimated.\n
+            anti_alias: `bool`
+                Defaults to True. Applies a low-pass filter to the signal before decimation to prevent aliasing.
+                Skips this step when False. 
+
+            Returns
+            ----------
+            downsampled : `array_like`
+                The decimated array.
+
+            """
+            downsampled_rate = self.sample_rate / factor
+            nyquist = downsampled_rate/2
+            filterInterface = filters.Filters(self.sample_rate, self.capture_length)
+
+            if(anti_alias):
+                antialias = filterInterface.lowpass(data, nyquist-0.01, order=8, ftype="IIR", plot=False)
+                it = iter(antialias.data)
+            else:
+                it = iter(data)
+            sliced_data = list(iter(lambda: tuple(islice(it, factor)), ()))
+            downsampled = np.zeros(len(sliced_data))
+
+
+            for idx, value in enumerate(sliced_data):
+                to_decimate = list(value)
+                downsampled[idx] = to_decimate[0]
+
+            print('Size of original data buffer: \n', len(data))
+            print('Size of decimated data buffer: \n', len(downsampled))
+
+            return downsampled
+        
+
+
+
+    def original_count(self, data):
+        """
+        Original counting method
+        This function implements the original counting method to count respiratory cycles as described in:
+         https://link.springer.com/article/10.1007/s10439-007-9428-1
+        
+        Note that this method will apply a bandpass filter on the signal in range 0.1Hz - 0.5Hz. 
+        
+        Parameters
+        ----------
+        data : `array_like`\n       
+            The signal from which the frequency is to be extracted.
+        Returns
+        ----------
+        result : `float`\n
+            The found frequency in the signal.
+        """
+        filterInterface = filters.Filters(self.sample_rate, self.capture_length)
+        result = filterInterface.bandpass(data, lowcut=0.6, highcut=4, order=10, ftype="IIR", plot=True)
+
+        result.data = result.data[250:len(result.data)]
+        maxima = signal.find_peaks(result.data)
+        minima = signal.find_peaks(-result.data)
+
+        ordinates = np.zeros(len(maxima[0]))
+        true_maxima = true_minima = resp_cycles = np.zeros(0)
+
+        ordinates = np.zeros(len(maxima[0]))
+        for idx, i in enumerate(maxima[0]):
+            ordinates[idx] = result.data[i]
+
+        quartile = np.quantile(ordinates, .75)
+        Q = 0.2 * quartile
+
+
+        plt.figure("Frequentie extractie")
+        plt.title("Originele count-methode")
+        plt.plot(result.data, label='Gefiltered signaal')
+        plt.axhline(y=Q, color='green', linestyle='--', label='Threshold')
+
+        for i in maxima:
+            for j in i:
+                if result.data[j] > Q:
+                    true_maxima = np.append(true_maxima, j)
+                    plt.plot(j, result.data[j], "ro")
+
+
+        for k in minima:
+            for l in k:
+                if result.data[l] < 0:
+                    true_minima = np.append(true_minima, l)
+                    plt.plot(l, result.data[l], "ro", color="green")
+
+        total_distance = 0
+        for idx, i in enumerate(true_maxima):
+            if(idx < len(true_maxima)-1):
+                count = ((true_maxima[idx] < true_minima) & (true_minima < true_maxima[idx+1])).sum()
+                if(count == 1):
+                    resp_cycles = np.append(resp_cycles, true_maxima[idx])
+                    total_distance = total_distance + (true_maxima[idx+1] - true_maxima[idx])
+            else:
+                break
+
+        plt.grid()
+        plt.legend()
+        plt.show()
+        mean = total_distance / len(resp_cycles)
+
+        frequency = 1 / (mean / self.sample_rate)
+        return frequency
+
+    def advanced_count(self, data):
+
+        plt.figure()
+        filterInterface = filters.Filters(self.sample_rate, self.capture_length)
+        result = filterInterface.bandpass(data, lowcut=0.1, highcut=0.5, order=5, ftype="IIR", plot=False)
+
+        
+        extrema = []
+        y_dif = []
+
+        maxima = signal.find_peaks(result.data)
+        minima = signal.find_peaks(-result.data)    
+
+        maxima_list = list(maxima[0])
+        minima_list = list(minima[0])
+        
+        extrema = maxima_list + minima_list
+        extrema.sort()
+        # print(extrema,"initial list of extrema")
+
+        def calculate_diff(extrema):
+            y_dif.clear()
+            for idx, i in enumerate(extrema):
+                if(idx < len(extrema)-1):
+                    y_dif.append((i, np.abs(result.data[i] - result.data[extrema[idx+1]])))
+
+            return y_dif
+
+
+
+        def threshold_check(data, threshold):
+            
+            y = [i[1] for i in data]
+            min_distance = min(y)
+            min_index = y.index(min_distance)
+
+            if min_distance < threshold:
+                if min_index == (len(data)-1):
+                    extrema.remove(data[min_index][0])
+                    extrema.pop()
+                    
+                else:
+                    extrema.remove(data[min_index][0])
+                    extrema.remove(data[min_index+1][0])
+            
+                new_y = calculate_diff(extrema)
+                threshold_check(new_y, threshold)
+            
+            return [i[0] for i in data]
+
+                
+
+
+        
+
+        initial_vdiff = calculate_diff(extrema)
+
+        y = [i[1] for i in initial_vdiff]
+        quartile = np.quantile(y, .75)
+        Q = 0.3 * quartile
+        # print("Threshold = %8.3f" % (Q))
+
+
+        plt.axhline(y=Q, color='green', linestyle='--', label='Threshold')    
+
+        true_extrema = threshold_check(initial_vdiff, Q)
+        plt.plot(result.data)
+        for i in true_extrema:
+            plt.plot(i, result.data[i], "ro")
+        
+        resp_cycles = []
+        total_distance = 0
+        for idx, i in enumerate(true_extrema):
+            if idx < len(true_extrema) - 1:
+                total_distance = total_distance + (true_extrema[idx+1] - i)
+        # print(true_extrema, "Thresholded extrema")
+
+        
+        if(len(true_extrema) % 2) != 0:
+            resp_cycles = len(true_extrema) - 1
+        else:
+            resp_cycles = len(true_extrema)
+
+        mean = total_distance / resp_cycles
+        frequency = 1 / (2 * (mean) / self.sample_rate)
+
+        return frequency
+
+
+
+
+
+
+
+